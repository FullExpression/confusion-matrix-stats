--- conflicted
+++ resolved
@@ -35,13 +35,7 @@
         run: npm run build-test
       - name: Publish package
         run: npm publish ./dist
-<<<<<<< HEAD
-      - name: Increase software version
-        run: npm version patch --no-git-tag-version
-      - name: Commit new package version
-=======
       - name: Add all resources to source control
->>>>>>> eb405403
         run: |
           git add .
           git commit -m "Update version"
