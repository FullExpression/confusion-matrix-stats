--- conflicted
+++ resolved
@@ -1,15 +1,11 @@
 {
     "name": "@fullexpression/confusion-matrix-stats",
-<<<<<<< HEAD
-    "version": "1.5.0-alpha.2",
-=======
-    "version": "1.5.2",
->>>>>>> 83397130
+    "version": "1.5.3-alpha",
     "description": "Calculate various statistics from a confusion matrixCalculates statistical value from a confusion matrix.",
     "main": "index.js",
     "types": "index.d.ts",
     "scripts": {
-        "build": "npm run tsc && gulp copyDistFiles && gulp afterTsc && webpack && gulp deleteUnnecessaryFiles",
+        "build": "npm run tsc && gulp copyDistFiles && gulp handlesPackageInfo && gulp afterTsc && webpack && gulp deleteUnnecessaryFiles",
         "tsc": "./node_modules/.bin/tsc",
         "test": "jest --watch",
         "build-test": "jest",
