{
    "name": "@fullexpression/confusion-matrix-stats",
<<<<<<< HEAD
    "version": "1.0.1",
=======
    "version": "1.1.0-alpha.1",
>>>>>>> eb405403
    "description": "Calculate various statistics from a confusion matrixCalculates statistical value from a confusion matrix.",
    "main": "index.js",
    "types": "index.d.ts",
    "scripts": {
        "build": "./node_modules/.bin/tsc && webpack",
        "test": "jest --watch",
        "build-test": "jest",
        "docs": "typedoc --out docs src/index.ts",
        "postbuild": "gulp copyDistFiles"
    },
    "repository": {
        "type": "git",
        "url": "git+https://github.com/FullExpression/confusion-matrix-stats.git"
    },
    "author": "Ricardo Rocha",
    "license": "ISC",
    "bugs": {
        "url": "https://github.com/FullExpression/confusion-matrix-stats/issues"
    },
    "homepage": "https://github.com/FullExpression/confusion-matrix-stats#readme",
    "devDependencies": {
        "@types/jest": "^26.0.20",
        "gulp": "^4.0.2",
        "jest": "^26.6.3",
        "ts-jest": "^26.5.3",
        "ts-loader": "^8.0.18",
        "typedoc": "^0.20.32",
        "typescript": "^4.2.3",
        "webpack": "^5.26.0",
        "webpack-cli": "^4.5.0"
    }
}<|MERGE_RESOLUTION|>--- conflicted
+++ resolved
@@ -1,10 +1,6 @@
 {
     "name": "@fullexpression/confusion-matrix-stats",
-<<<<<<< HEAD
-    "version": "1.0.1",
-=======
-    "version": "1.1.0-alpha.1",
->>>>>>> eb405403
+    "version": "1.1.0",
     "description": "Calculate various statistics from a confusion matrixCalculates statistical value from a confusion matrix.",
     "main": "index.js",
     "types": "index.d.ts",
